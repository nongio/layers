--- conflicted
+++ resolved
@@ -1,14 +1,9 @@
 use bitflags::bitflags;
-<<<<<<< HEAD
-=======
-use indextree::Arena;
->>>>>>> d066d265
 
 use std::{
     cell::RefCell,
     collections::HashMap,
     fmt::Debug,
-<<<<<<< HEAD
     sync::{atomic::AtomicUsize, Arc},
 };
 use taffy::prelude::Layout;
@@ -16,26 +11,10 @@
 use crate::{
     engine::draw_to_picture::draw_layer_to_picture,
     layers::layer::{render_layer::RenderLayer, ModelLayer},
-=======
-    sync::{
-        atomic::{AtomicBool, AtomicUsize},
-        Arc, RwLock,
-    },
-};
-use taffy::prelude::{Layout, NodeId as TaffyNodeId};
-
-use crate::{
-    drawing::render_node_tree,
-    layers::layer::{render_layer::RenderLayer, Layer},
->>>>>>> d066d265
     types::*, // utils::save_image,
 };
 
 use super::{draw_to_picture::DrawDebugInfo, NodeRef};
-<<<<<<< HEAD
-=======
-use crate::engine::draw_to_picture::DrawToPicture;
->>>>>>> d066d265
 
 pub(crate) mod contains_point;
 
@@ -71,20 +50,12 @@
     pub fn size(&self) -> &skia_safe::Size {
         &self.size
     }
-<<<<<<< HEAD
     #[profiling::function]
     pub fn draw(&self, canvas: &skia_safe::Canvas, paint: Option<&skia_safe::Paint>) {
         if self.size.width == 0.0 || self.size.height == 0.0 {
             return;
         }
         canvas.draw_picture(&self.picture, None, paint);
-=======
-    pub fn draw(&self, canvas: &skia_safe::Canvas, paint: &skia_safe::Paint) {
-        if self.size.width == 0.0 || self.size.height == 0.0 {
-            return;
-        }
-        canvas.draw_picture(&self.picture, None, Some(paint));
->>>>>>> d066d265
     }
 }
 
@@ -102,7 +73,6 @@
 /// It provides methods for managing rendering and pointer events.
 // #[derive(Clone)]
 pub struct SceneNode {
-<<<<<<< HEAD
     pub(crate) render_layer: RenderLayer,
     rendering_flags: RenderableFlags,
     pub(crate) repaint_damage: skia_safe::Rect,
@@ -133,43 +103,6 @@
             draw_cache: None,
             _debug_info: None,
             _follow_node: None,
-=======
-    pub layer: Layer,
-    pub(crate) render_layer: Arc<RwLock<RenderLayer>>,
-    pub(crate) draw_cache: Arc<RwLock<Option<DrawCache>>>,
-    pub(crate) flags: Arc<RwLock<RenderableFlags>>,
-    pub(crate) layout_node_id: TaffyNodeId,
-    pub(crate) deleted: Arc<AtomicBool>,
-    pub(crate) pointer_hover: Arc<AtomicBool>,
-    pub(crate) debug_info: Arc<RwLock<Option<DrawDebugInfo>>>,
-    pub(crate) repaint_damage: Arc<RwLock<skia_safe::Rect>>,
-    pub(crate) frame: Arc<AtomicUsize>,
-    pub(crate) _follow_node: Arc<RwLock<Option<NodeRef>>>,
-}
-
-impl SceneNode {
-    pub fn id(&self) -> Option<NodeRef> {
-        self.layer.id()
-    }
-    pub fn with_renderable_and_layout(layer: Layer, layout_node: TaffyNodeId) -> Self {
-        let render_layer = RenderLayer::default();
-        Self {
-            layer,
-            draw_cache: Arc::new(RwLock::new(None)),
-            flags: Arc::new(RwLock::new(
-                RenderableFlags::NEEDS_PAINT
-                    | RenderableFlags::NEEDS_LAYOUT
-                    | RenderableFlags::NEEDS_PAINT,
-            )),
-            layout_node_id: layout_node,
-            render_layer: Arc::new(RwLock::new(render_layer)),
-            deleted: Arc::new(AtomicBool::new(false)),
-            pointer_hover: Arc::new(AtomicBool::new(false)),
-            repaint_damage: Arc::new(RwLock::new(skia_safe::Rect::default())),
-            debug_info: Arc::new(RwLock::new(None)),
-            frame: Arc::new(AtomicUsize::new(0)),
-            _follow_node: Arc::new(RwLock::new(None)),
->>>>>>> d066d265
         }
     }
 }
@@ -190,7 +123,6 @@
         ))
     }
     pub fn bounds_with_children(&self) -> skia_safe::Rect {
-<<<<<<< HEAD
         self.render_layer.bounds_with_children
     }
     pub fn transformed_bounds(&self) -> skia_safe::Rect {
@@ -202,40 +134,17 @@
             .with_outset((
                 self.render_layer.border_width / 2.0,
                 self.render_layer.border_width / 2.0,
-=======
-        let render_layer = self.render_layer.read().unwrap();
-        render_layer.bounds_with_children
-    }
-    pub fn transformed_bounds(&self) -> skia_safe::Rect {
-        let render_layer = self.render_layer.read().unwrap();
-        render_layer.global_transformed_bounds
-    }
-    pub fn transformed_bounds_with_effects(&self) -> skia_safe::Rect {
-        let render_layer = self.render_layer.read().unwrap();
-        render_layer
-            .global_transformed_bounds_with_children
-            .with_outset((
-                render_layer.border_width / 2.0,
-                render_layer.border_width / 2.0,
->>>>>>> d066d265
             ))
     }
     pub fn transform(&self) -> Matrix {
         self.render_layer.transform_33
     }
-<<<<<<< HEAD
     pub fn mark_for_deletion(&mut self) {
         self.is_deleted = true;
-=======
-    pub fn mark_for_deletion(&self) {
-        self.deleted
-            .store(true, std::sync::atomic::Ordering::Relaxed);
->>>>>>> d066d265
     }
     pub fn is_deleted(&self) -> bool {
         self.is_deleted
     }
-<<<<<<< HEAD
     pub fn set_debug_info(&mut self, debug_info: bool) {
         {
             if debug_info {
@@ -284,62 +193,10 @@
         // let hover = self.is_pointer_hover;
         if self.is_pointer_hover != value {
             self.is_pointer_hover = value;
-=======
-    pub fn set_debug_info(&self, debug_info: bool) {
-        let mut dbg_info = self.debug_info.write().unwrap();
-        if debug_info {
-            let id: usize = self.layer.id().unwrap().0.into();
-            *dbg_info = Some(DrawDebugInfo {
-                info: format!("{}", id),
-                frame: self.frame.load(std::sync::atomic::Ordering::Relaxed),
-                render_layer: self.render_layer(),
-            });
-        } else {
-            *dbg_info = None;
-        }
-        self.layer.set_opacity(self.layer.opacity(), None);
-        self.set_need_repaint(true);
-    }
-    pub fn is_image_cached(&self) -> bool {
-        self.layer
-            .image_cache
-            .load(std::sync::atomic::Ordering::Relaxed)
-    }
-    pub fn render_layer(&self) -> RenderLayer {
-        self.render_layer.read().unwrap().clone()
-    }
-    pub fn cached_picture(&self) -> Option<DrawCache> {
-        let draw_cache = self.draw_cache.read().unwrap();
-        if let Some(dc) = &*draw_cache {
-            return Some(dc.clone());
-        }
-        None
-    }
-    pub(crate) fn increase_frame(&self) {
-        if self.is_image_cached() {
-            // println!("{:?} increase  _frame", self.id());
-            if self
-                .frame
-                .fetch_add(1, std::sync::atomic::Ordering::Relaxed)
-                > 99999
-            {
-                self.frame.store(1, std::sync::atomic::Ordering::Relaxed);
-            }
-        }
-    }
-    pub(crate) fn change_hover(&self, value: bool) -> bool {
-        let hover = self
-            .pointer_hover
-            .load(std::sync::atomic::Ordering::Relaxed);
-        if hover != value {
-            self.pointer_hover
-                .store(value, std::sync::atomic::Ordering::SeqCst);
->>>>>>> d066d265
             return true;
         }
         false
     }
-<<<<<<< HEAD
     pub(crate) fn follow_node(&mut self, nodeid: &Option<NodeRef>) {
         // let mut _follow_node = self._follow_node.write().unwrap();
         self._follow_node = *nodeid;
@@ -380,46 +237,6 @@
             return rd;
         }
         let mut needs_repaint = self.rendering_flags.contains(RenderableFlags::NEEDS_PAINT);
-=======
-    pub(crate) fn follow_node(&self, nodeid: &Option<NodeRef>) {
-        let mut _follow_node = self._follow_node.write().unwrap();
-        *_follow_node = *nodeid;
-    }
-
-    pub fn replicate_node(&self, nodeid: &Option<NodeRef>) {
-        if let Some(nodeid) = nodeid {
-            let nodeid = *nodeid;
-            let draw_function =
-                move |c: &skia::Canvas, w: f32, h: f32, arena: &Arena<SceneNode>| {
-                    render_node_tree(nodeid, arena, c, 1.0);
-                    skia::Rect::from_xywh(0.0, 0.0, w, h)
-                };
-
-            self.layer.set_draw_content_internal(draw_function);
-        }
-
-        self.follow_node(nodeid);
-    }
-}
-
-impl DrawCacheManagement for SceneNode {
-    fn repaint_if_needed(&self, arena: &Arena<SceneNode>) -> skia_safe::Rect {
-        let mut damage = skia_safe::Rect::default();
-        let render_layer = self.render_layer.read().unwrap();
-
-        if self.layer.hidden() || render_layer.premultiplied_opacity == 0.0 {
-            let mut last_damage = self.repaint_damage.write().unwrap();
-            let ld = *last_damage;
-            *last_damage = damage;
-            return ld;
-        }
-        let mut needs_repaint = self
-            .flags
-            .read()
-            .unwrap()
-            .contains(RenderableFlags::NEEDS_PAINT);
-        let mut draw_cache = self.draw_cache.write().unwrap();
->>>>>>> d066d265
 
         // if the size has changed from the layout, we need to repaint
         // the flag want be set if the size has changed from the layout calculations
@@ -428,16 +245,11 @@
                 needs_repaint = true;
             }
         }
-<<<<<<< HEAD
         // FIXME: can this be optimized?
-=======
-        // FIXME
->>>>>>> d066d265
         if render_layer.blend_mode == BlendMode::BackgroundBlur {
             needs_repaint = true;
         }
         if needs_repaint {
-<<<<<<< HEAD
             let (picture, layer_damage) = draw_layer_to_picture(render_layer);
             let (layer_damage_transformed, _) = render_layer.transform_33.map_rect(layer_damage);
 
@@ -465,36 +277,6 @@
                     self.repaint_damage = damage;
                     damage.join(previous_damage);
 
-=======
-            let (picture, layer_damage) = render_layer.draw_to_picture(arena);
-            let (layer_damage_transformed, _) =
-                render_layer.transform.to_m33().map_rect(layer_damage);
-
-            damage.join(layer_damage_transformed);
-            if self.layer.is_picture_cache() {
-                if let Some(picture) = picture {
-                    // update or create the draw cache
-                    if let Some(dc) = &mut *draw_cache {
-                        dc.picture = picture;
-                        dc.size = render_layer.size;
-                    } else {
-                        let size = render_layer.size;
-
-                        let new_cache = DrawCache::new(
-                            picture,
-                            size,
-                            skia_safe::Point {
-                                x: render_layer.border_width * 2.0,
-                                y: render_layer.border_width * 2.0,
-                            },
-                        );
-                        *draw_cache = Some(new_cache);
-                    }
-                    let mut repaint_damage = self.repaint_damage.write().unwrap();
-                    let previous_damage = *repaint_damage;
-                    *repaint_damage = damage;
-                    damage.join(previous_damage);
->>>>>>> d066d265
                     self.set_need_repaint(false);
                 }
             }
@@ -502,7 +284,6 @@
         damage
     }
 
-<<<<<<< HEAD
     /// update the renderlayer based on model and layout
     #[profiling::function]
     pub fn layout_if_needed(
@@ -516,34 +297,6 @@
         if self.hidden() {
             return false;
         }
-=======
-    fn layout_if_needed(
-        &self,
-        layout: &Layout,
-        matrix: Option<&M44>,
-        context_opacity: f32,
-        arena: &Arena<SceneNode>,
-    ) -> bool {
-        if self.layer.hidden() {
-            return false;
-        }
-
-        if self
-            .flags
-            .read()
-            .unwrap()
-            .contains(RenderableFlags::NEEDS_LAYOUT)
-        {
-            let mut render_layer = self.render_layer.write().unwrap();
-            render_layer.update_with_model_and_layout(
-                &self.layer.model,
-                layout,
-                matrix,
-                context_opacity,
-                self.is_content_cached(),
-                arena,
-            );
->>>>>>> d066d265
 
         if self.rendering_flags.contains(RenderableFlags::NEEDS_LAYOUT) {
             {
@@ -572,26 +325,11 @@
         self.rendering_flags
             .set(RenderableFlags::NEEDS_LAYOUT, need_layout);
     }
-<<<<<<< HEAD
     pub fn needs_repaint(&self) -> bool {
         let mut needs_repaint = self.rendering_flags.contains(RenderableFlags::NEEDS_PAINT)
             || self.render_layer.blend_mode == BlendMode::BackgroundBlur;
         if let Some(dc) = self.draw_cache.as_ref() {
             if self.render_layer.size != *dc.size() {
-=======
-    fn needs_repaint(&self) -> bool {
-        let render_layer = self.render_layer.read().unwrap();
-        let draw_cache = self.draw_cache.read().unwrap();
-
-        let mut needs_repaint = self
-            .flags
-            .read()
-            .unwrap()
-            .contains(RenderableFlags::NEEDS_PAINT)
-            || render_layer.blend_mode == BlendMode::BackgroundBlur;
-        if let Some(dc) = &*draw_cache {
-            if render_layer.size != *dc.size() {
->>>>>>> d066d265
                 needs_repaint = true;
             }
         }
@@ -600,23 +338,8 @@
     pub fn needs_layout(&self) -> bool {
         self.rendering_flags.contains(RenderableFlags::NEEDS_LAYOUT)
     }
-<<<<<<< HEAD
 
     pub fn is_picture_cached(&self) -> bool {
         self.picture_cached
-=======
-    fn is_content_cached(&self) -> bool {
-        self.layer
-            .picture_cache
-            .load(std::sync::atomic::Ordering::Relaxed)
-    }
-}
-
-pub(crate) fn try_get_node(node: &indextree::Node<SceneNode>) -> Option<SceneNode> {
-    if node.is_removed() {
-        None
-    } else {
-        Some(node.get().to_owned())
->>>>>>> d066d265
     }
 }