--- conflicted
+++ resolved
@@ -1,17 +1,8 @@
 use super::model::{ContentDrawFunctionInternal, ModelLayer};
-<<<<<<< HEAD
 use crate::types::{BlendMode, Color, Point, *};
 
 use serde::{ser::SerializeStruct, Serialize};
 use skia::{ColorFilter, ImageFilter};
-=======
-use crate::{
-    engine::SceneNode,
-    types::{BlendMode, Color, Point, *},
-};
-use indextree::Arena;
-use serde::{ser::SerializeStruct, Serialize};
->>>>>>> d066d265
 
 #[derive(Clone, Debug)]
 #[repr(C)]
@@ -36,10 +27,7 @@
     pub shadow_spread: f32,
     pub transform: M44,
     pub local_transform: M44,
-<<<<<<< HEAD
     pub transform_33: Matrix,
-=======
->>>>>>> d066d265
     pub blend_mode: BlendMode,
     pub opacity: f32,
     pub premultiplied_opacity: f32,
@@ -48,12 +36,9 @@
     pub content_damage: skia_safe::Rect,
     pub clip_content: bool,
     pub clip_children: bool,
-<<<<<<< HEAD
     pub image_filter: Option<ImageFilter>,
     pub image_filter_bounds: Option<skia::Rect>,
     pub color_filter: Option<ColorFilter>,
-=======
->>>>>>> d066d265
 }
 
 impl RenderLayer {
@@ -63,13 +48,8 @@
         layout: &taffy::tree::Layout,
         matrix: Option<&M44>,
         context_opacity: f32,
-<<<<<<< HEAD
         // cache_content: bool,
         // arena: &Arena<SceneNode>,
-=======
-        cache_content: bool,
-        arena: &Arena<SceneNode>,
->>>>>>> d066d265
     ) {
         let key = model.key.read().unwrap().clone();
         let layout_position = layout.location;
@@ -154,7 +134,6 @@
         let content_draw_func = model.draw_content.read().unwrap();
         let content_draw_func = content_draw_func.as_ref();
 
-<<<<<<< HEAD
         // FIXME: cache content
         // if cache_content {
         if content_draw_func.is_some()
@@ -176,28 +155,6 @@
         //         self.content_draw_func = Some(draw_func.clone());
         //     }
         // }
-=======
-        if cache_content {
-            if content_draw_func.is_some()
-                && ((self.size != size) || (self.content_draw_func.as_ref() != content_draw_func))
-            {
-                let mut recorder = skia_safe::PictureRecorder::new();
-                let canvas = recorder
-                    .begin_recording(skia_safe::Rect::from_wh(size.width, size.height), None);
-                let draw_func = content_draw_func.unwrap();
-                let caller = draw_func.0.as_ref();
-                let content_damage = caller(canvas, size.width, size.height, arena);
-                self.content_damage = content_damage;
-                self.content = recorder.finish_recording_as_picture(None);
-            }
-        } else {
-            self.content = None;
-            if let Some(draw_func) = content_draw_func {
-                let caller = draw_func.0.as_ref();
-                self.content_draw_func = Some(draw_func.clone());
-            }
-        }
->>>>>>> d066d265
 
         self.key = key;
         self.size = size;
@@ -211,10 +168,7 @@
         self.shadow_color = shadow_color;
         self.shadow_spread = shadow_spread;
         self.transform = global_transform;
-<<<<<<< HEAD
         self.transform_33 = self.transform.to_m33();
-=======
->>>>>>> d066d265
         self.local_transform = local_transform;
         self.blend_mode = blend_mode;
         self.opacity = opacity;
@@ -238,10 +192,6 @@
         layout: &taffy::tree::Layout,
         matrix: Option<&M44>,
         context_opacity: f32,
-<<<<<<< HEAD
-=======
-        arena: &Arena<SceneNode>,
->>>>>>> d066d265
     ) -> Self {
         let key = model.key.read().unwrap().clone();
         let layout_position = layout.location;
@@ -300,18 +250,11 @@
         // merge all transforms keeping into account the anchor point
         let mut local_transform = translate;
         local_transform = M44::concat(&local_transform, &scale);
-<<<<<<< HEAD
         let transform = M44::concat(matrix, &local_transform);
         let transform = M44::concat(&transform, &rotate_x);
         let transform = M44::concat(&transform, &rotate_y);
         let transform = M44::concat(&transform, &rotate_z);
         let transform = M44::concat(&transform, &anchor_translate);
-=======
-        // let transform = M44::concat(&transform, &rotate_x);
-        // let transform = M44::concat(&transform, &rotate_y);
-        // let transform = M44::concat(&transform, &rotate_z);
-        // let transform = M44::concat(&transform, &anchor_translate);
->>>>>>> d066d265
 
         let transform_33 = transform.to_m33();
         // let matrix = transform.to_m33();
@@ -335,7 +278,7 @@
             let canvas =
                 recorder.begin_recording(skia_safe::Rect::from_wh(size.width, size.height), None);
             let caller = draw_func.0.clone();
-            caller(canvas, size.width, size.height, arena);
+            caller(canvas, size.width, size.height);
             content = recorder.finish_recording_as_picture(None);
             content_draw_func = Some(draw_func.clone());
         }
@@ -377,12 +320,9 @@
             global_transformed_rbounds: transformed_rbounds,
             clip_content,
             clip_children,
-<<<<<<< HEAD
             image_filter: model.image_filter.read().unwrap().clone(),
             image_filter_bounds: *model.filter_bounds.read().unwrap(),
             color_filter: model.color_filter.read().unwrap().clone(),
-=======
->>>>>>> d066d265
         }
     }
 }
@@ -406,10 +346,7 @@
             shadow_color: Color::new_rgba(0.0, 0.0, 0.0, 0.0),
             shadow_spread: 0.0,
             transform: M44::new_identity(),
-<<<<<<< HEAD
             transform_33: Matrix::default(),
-=======
->>>>>>> d066d265
             local_transform: M44::new_identity(),
             content: None,
             blend_mode: BlendMode::Normal,
@@ -426,12 +363,9 @@
             content_damage: skia_safe::Rect::default(),
             clip_content: false,
             clip_children: false,
-<<<<<<< HEAD
             image_filter: None,
             image_filter_bounds: None,
             color_filter: None,
-=======
->>>>>>> d066d265
         }
     }
 }
