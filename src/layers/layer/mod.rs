pub(crate) mod model;
pub(crate) mod render_layer;
pub(crate) mod state;
<<<<<<< HEAD
=======

>>>>>>> d066d265
pub(crate) use self::model::ModelLayer;

use model::ContentDrawFunctionInternal;
use skia::{ColorFilter, Contains, ImageFilter};
use state::LayerDataProps;
use std::{fmt, sync::Arc};
use std::{
    hash::{Hash, Hasher},
<<<<<<< HEAD
    sync::RwLock,
};
use taffy::style::Display;
use taffy::style::Style;

use self::model::{ContentDrawFunction, PointerHandlerFunction};
=======
    sync::{atomic::AtomicBool, RwLock},
};
use taffy::style::Style;
use taffy::{prelude::NodeId, style::Display};

use crate::engine::{animation::*, storage::TreeStorageId, AnimatedNodeChange};
use crate::engine::{command::*, PointerEventType};
use crate::engine::{node::RenderableFlags, TransactionCallback};
use crate::engine::{Engine, NodeRef, TransactionRef};
>>>>>>> d066d265

use crate::engine::{animation::*, storage::TreeStorageId, AnimatedNodeChange};
use crate::engine::{command::*, PointerEventType};
use crate::engine::{node::RenderableFlags, TransactionCallback};
use crate::engine::{Engine, NodeRef, TransactionRef};
use crate::types::*;
<<<<<<< HEAD

=======
>>>>>>> d066d265
#[allow(private_interfaces)]
#[repr(C)]
#[derive(Clone)]
pub struct Layer {
    pub engine: Arc<Engine>,
<<<<<<< HEAD
    pub id: NodeRef,
    pub layout_id: taffy::tree::NodeId,

    pub(crate) model: Arc<ModelLayer>,
    pub(crate) effect: Arc<RwLock<Option<Arc<dyn Effect>>>>,
    pub(crate) state: Arc<RwLock<LayerDataProps>>,
=======
    pub(crate) id: Arc<RwLock<Option<NodeRef>>>,
    pub(crate) key: Arc<RwLock<String>>,
    pub(crate) hidden: Arc<AtomicBool>,
    pub(crate) pointer_events: Arc<AtomicBool>,
    pub(crate) layout_node_id: NodeId,
    pub(crate) model: Arc<ModelLayer>,
    pub(crate) image_cache: Arc<AtomicBool>,
    pub(crate) picture_cache: Arc<AtomicBool>,
    pub(crate) state: Arc<RwLock<LayerDataProps>>,
    pub(crate) effect: Arc<RwLock<Option<Arc<dyn Effect>>>>,
>>>>>>> d066d265
}

pub trait Effect: Send + Sync {
    fn init(&self, layer: &Layer);
    fn start(&self, layer: &Layer);
    fn update(&self, layer: &Layer, time: f32);
    fn finish(&self, layer: &Layer);
}
<<<<<<< HEAD
=======
impl Layer {
    pub(crate) fn with_engine(engine: Arc<Engine>) -> Self {
        let id = Arc::new(RwLock::new(None));
        let key = Arc::new(RwLock::new(String::new()));
        let model = Arc::new(ModelLayer::default());

        let mut lt = engine.layout_tree.write().unwrap();

        let layout = lt
            .new_leaf(Style {
                ..Default::default()
            })
            .unwrap();
>>>>>>> d066d265

impl Layer {
    pub(crate) fn with_engine(
        engine: Arc<Engine>,
        id: NodeRef,
        layout_id: taffy::tree::NodeId,
    ) -> Self {
        Self {
            id,
<<<<<<< HEAD
            layout_id,
            engine: engine.clone(),
            model: Arc::new(ModelLayer::default()),
=======
            key,
            model,
            layout_node_id: layout,
            hidden: Arc::new(AtomicBool::new(false)),
            pointer_events: Arc::new(AtomicBool::new(true)),
            image_cache: Arc::new(AtomicBool::new(false)),
            picture_cache: Arc::new(AtomicBool::new(true)),
>>>>>>> d066d265
            state: Arc::new(RwLock::new(LayerDataProps::new())),
            effect: Arc::new(RwLock::new(None)),
        }
    }
    pub fn id(&self) -> NodeRef {
        self.id
    }
    pub fn set_key(&self, key: impl Into<String>) {
        let key = key.into();
<<<<<<< HEAD
=======
        *self.key.write().unwrap() = key.clone();
>>>>>>> d066d265
        *self.model.key.write().unwrap() = key;
    }
    pub fn key(&self) -> String {
        let key = self.model.key.read().unwrap();
        key.clone()
    }
    pub fn set_hidden(&self, hidden: bool) {
        // when hidden we set display to none so that the layout engine
        // doesn't layout the node
        let mut display = Display::None;

        if !hidden {
            display = self.model.display.value();
        }

<<<<<<< HEAD
        let mut style = self.engine.get_node_layout_style(self.layout_id);
=======
        let mut style = self.engine.get_node_layout_style(self.layout_node_id);
>>>>>>> d066d265
        style.display = display;

        // self.engine.set_node_layout_style(self.layout_node_id, style);

<<<<<<< HEAD
        self.engine.scene.with_arena_mut(|arena| {
            let id = self.id.into();
            let node = arena.get_mut(id);
            if let Some(node) = node {
                let node = node.get_mut();
                node.set_hidden(true);
                node.insert_flags(RenderableFlags::NEEDS_LAYOUT | RenderableFlags::NEEDS_PAINT);
            }
            let mut iter = id.ancestors(arena);
            iter.next(); // skip self
            if let Some(parent_id) = iter.next() {
                if let Some(parent) = arena.get_mut(parent_id) {
                    let parent = parent.get_mut();
                    parent
                        .insert_flags(RenderableFlags::NEEDS_LAYOUT | RenderableFlags::NEEDS_PAINT);
                }
            }
        });
=======
        if let Some(id) = self.id() {
            self.engine.scene.with_arena(|arena| {
                let node = arena.get(id.0);
                if let Some(node) = node {
                    let node = node.get();
                    node.insert_flags(RenderableFlags::NEEDS_LAYOUT | RenderableFlags::NEEDS_PAINT);
                }
                let mut iter = id.ancestors(arena);
                iter.next(); // skip self
                if let Some(parent_id) = iter.next() {
                    if let Some(parent) = arena.get(parent_id) {
                        let parent = parent.get();
                        parent.insert_flags(
                            RenderableFlags::NEEDS_LAYOUT | RenderableFlags::NEEDS_PAINT,
                        );
                    }
                }
            });
        }
>>>>>>> d066d265
    }
    pub fn hidden(&self) -> bool {
        self.engine.scene.with_arena(|a| {
            let node = a.get(self.id.into()).unwrap();
            let node = node.get();
            node.hidden
        })
    }
    pub fn set_pointer_events(&self, pointer_events: bool) {
        self.model
            .pointer_events
            .store(pointer_events, std::sync::atomic::Ordering::Relaxed);
    }
    pub fn pointer_events(&self) -> bool {
        self.model
            .pointer_events
            .load(std::sync::atomic::Ordering::Relaxed)
    }
<<<<<<< HEAD
=======
    pub fn set_pointer_events(&self, pointer_events: bool) {
        self.pointer_events
            .store(pointer_events, std::sync::atomic::Ordering::Relaxed);
    }
    pub fn pointer_events(&self) -> bool {
        self.pointer_events
            .load(std::sync::atomic::Ordering::Relaxed)
    }
>>>>>>> d066d265

    change_model!(position, Point, RenderableFlags::NEEDS_LAYOUT);
    change_model!(scale, Point, RenderableFlags::NEEDS_LAYOUT);
    change_model!(rotation, Point3d, RenderableFlags::NEEDS_LAYOUT);
    change_model!(anchor_point, Point, RenderableFlags::NEEDS_LAYOUT);
    change_model!(opacity, f32, RenderableFlags::NEEDS_LAYOUT);

    change_model!(background_color, PaintColor, RenderableFlags::NEEDS_LAYOUT);
    change_model!(
        border_corner_radius,
        BorderRadius,
        RenderableFlags::NEEDS_LAYOUT
    );

<<<<<<< HEAD
    change_model!(border_color, PaintColor, RenderableFlags::NEEDS_LAYOUT);
    change_model!(border_width, f32, RenderableFlags::NEEDS_LAYOUT);
    change_model!(shadow_offset, Point, RenderableFlags::NEEDS_LAYOUT);
    change_model!(shadow_radius, f32, RenderableFlags::NEEDS_LAYOUT);
    change_model!(shadow_spread, f32, RenderableFlags::NEEDS_LAYOUT);
    change_model!(shadow_color, Color, RenderableFlags::NEEDS_LAYOUT);
    change_model!(image_filter_progress, f32, RenderableFlags::NEEDS_LAYOUT);
    change_model!(clip_content, bool, RenderableFlags::NEEDS_LAYOUT);
    change_model!(clip_children, bool, RenderableFlags::NEEDS_LAYOUT);
=======
    change_model!(border_color, PaintColor, RenderableFlags::NEEDS_PAINT);
    change_model!(border_width, f32, RenderableFlags::NEEDS_PAINT);
    change_model!(shadow_offset, Point, RenderableFlags::NEEDS_PAINT);
    change_model!(shadow_radius, f32, RenderableFlags::NEEDS_PAINT);
    change_model!(shadow_spread, f32, RenderableFlags::NEEDS_PAINT);
    change_model!(shadow_color, Color, RenderableFlags::NEEDS_PAINT);
    change_model!(image_filter_progress, f32, RenderableFlags::NEEDS_PAINT);
    change_model!(clip_content, bool, RenderableFlags::NEEDS_PAINT);
    change_model!(clip_children, bool, RenderableFlags::NEEDS_PAINT);
>>>>>>> d066d265

    pub fn change_size(&self, value: Size) -> AnimatedNodeChange {
        let flags = RenderableFlags::NEEDS_LAYOUT;
        let change: Arc<ModelChange<Size>> = Arc::new(ModelChange {
            value_change: self.model.size.to(value, None),
            flag: flags,
        });
<<<<<<< HEAD

        AnimatedNodeChange {
            node_id: self.id,
            animation_id: None,
            change,
=======
        let node_id = self.id().unwrap();
        AnimatedNodeChange {
            animation_id: None,
            change,
            node_id,
>>>>>>> d066d265
        }
    }
    pub fn set_size(
        &self,
        value: impl Into<Size>,
        transition: impl Into<Option<Transition>>,
    ) -> TransactionRef {
        let transition = transition.into();
        let value: Size = value.into();
        let flags = RenderableFlags::NEEDS_LAYOUT;
        let value_id = self.model.size.id;

        let change: Arc<ModelChange<Size>> = Arc::new(ModelChange {
            value_change: self.model.size.to(value, transition),
            flag: flags,
        });
<<<<<<< HEAD

        let animation = transition.map(|t| {
            // if there is a transition
            let merged_timing = if let TimingFunction::Spring(mut spring) = t.timing {
                // and the transition is a spring, check if there is already a running transaction
                let velocity = self
                    .engine
                    .get_transaction_for_value(value_id)
                    .map(|running_transaction| {
                        if let Some(animation_id) = running_transaction.animation_id {
                            let animation_state = self.engine.get_animation(animation_id).unwrap();
                            let animation = animation_state.animation;
                            match animation.timing {
                                TimingFunction::Spring(s) => {
                                    let (_current_position, current_velocity) =
                                        s.update_pos_vel_at(animation_state.time);
                                    current_velocity
                                }
                                _ => 0.0,
                            }
                        } else {
                            0.0
                        }
                    })
                    .unwrap_or(0.0);
                spring.initial_velocity = velocity;
                TimingFunction::Spring(spring)
            } else {
                t.timing
            };
            self.engine.add_animation(
                Animation {
                    timing: merged_timing,
                    start: t.delay + self.engine.now(),
                },
                true,
            )
        });

        self.engine.schedule_change(self.id, change, animation)
=======
        let id: Option<NodeRef> = *self.id.read().unwrap();
        let mut tr = TransactionRef {
            id: 0,
            value_id: 0,
            engine_id: self.engine.id,
        };
        if let Some(id) = id {
            let animation = transition.map(|t| {
                self.engine.add_animation(
                    Animation {
                        timing: t.timing,
                        start: t.delay + self.engine.now(),
                    },
                    true,
                )
            });

            tr = self.engine.schedule_change(id, change, animation);
        } else {
            self.model.size.set(value);
        }
        tr
>>>>>>> d066d265
    }
    pub fn size(&self) -> Size {
        self.model.size.value()
    }
    pub fn set_layout_style(&self, style: Style) {
        self.engine.set_node_layout_style(self.layout_id, style);
    }

    pub fn set_node_layout_size(&self, size: Size) {
        self.engine.set_node_layout_size(self.layout_id, size);
    }

    pub fn node_layout_style(&self) -> Style {
        self.engine.get_node_layout_style(self.layout_id)
    }

    pub fn set_draw_content<F: Into<ContentDrawFunction>>(&self, content_handler: F) {
        let mut model_content = self.model.draw_content.write().unwrap();
        let draw: ContentDrawFunction = content_handler.into();
        *model_content = Some(draw.into());
<<<<<<< HEAD

        self.engine
            .set_node_flags(self.id, RenderableFlags::NEEDS_LAYOUT);
    }
    #[allow(unused)]
=======
        if let Some(id) = self.id() {
            let mut node = self.engine.scene.get_node_sync(id).unwrap();
            let node = node.get_mut();
            node.insert_flags(RenderableFlags::NEEDS_PAINT);
        }
    }
>>>>>>> d066d265
    pub(crate) fn set_draw_content_internal<F: Into<ContentDrawFunctionInternal>>(
        &self,
        content_handler: F,
    ) {
        let mut model_content = self.model.draw_content.write().unwrap();
        *model_content = Some(content_handler.into());
<<<<<<< HEAD

        self.engine
            .set_node_flags(self.id, RenderableFlags::NEEDS_LAYOUT);
=======
        if let Some(id) = self.id() {
            let mut node = self.engine.scene.get_node_sync(id).unwrap();
            let node = node.get_mut();
            node.insert_flags(RenderableFlags::NEEDS_PAINT);
        }
>>>>>>> d066d265
    }
    pub fn remove_draw_content(&self) {
        let mut model_content = self.model.draw_content.write().unwrap();
        *model_content = None;
<<<<<<< HEAD
        self.engine
            .set_node_flags(self.id, RenderableFlags::NEEDS_LAYOUT);
=======
        if let Some(id) = self.id() {
            let mut node = self.engine.scene.get_node_sync(id).unwrap();
            let node = node.get_mut();
            node.insert_flags(RenderableFlags::NEEDS_PAINT);
        }
>>>>>>> d066d265
    }
    pub fn add_sublayer<'a>(&self, layer: impl Into<&'a NodeRef>) {
        self.engine.append_layer(layer, self.id)
    }
<<<<<<< HEAD

    pub fn prepend_sublayer(&self, layer: Layer) {
        self.engine.prepend_layer(layer, self.id)
=======
    pub fn set_content_cache(&self, value: bool) {
        self.picture_cache
            .store(value, std::sync::atomic::Ordering::Relaxed);
    }
    pub fn is_picture_cache(&self) -> bool {
        self.picture_cache
            .load(std::sync::atomic::Ordering::Relaxed)
    }
    pub fn add_sublayer(&self, layer: Layer) -> NodeRef {
        self.engine.append_layer(layer, self.id())
    }

    pub fn prepend_sublayer(&self, layer: Layer) -> NodeRef {
        self.engine.prepend_layer(layer, self.id())
>>>>>>> d066d265
    }

    pub fn set_blend_mode(&self, blend_mode: BlendMode) {
        self.model.blend_mode.set(blend_mode);
        self.engine
            .schedule_change(self.id, Arc::new(NoopChange::new(self.id.0.into())), None);
    }
    pub fn set_display(&self, display: Display) {
        self.model.display.set(display);
    }

<<<<<<< HEAD
    pub fn add_on_pointer_move<F: Into<PointerHandlerFunction>>(&self, handler: F) -> usize {
        let handler = handler.into();

        self.engine
            .add_pointer_handler(self.id, PointerEventType::Move, handler)
    }
    pub fn remove_on_pointer_move(&self, handler_id: usize) {
        self.engine.remove_pointer_handler(self.id, handler_id);
    }
    pub fn add_on_pointer_in<F: Into<PointerHandlerFunction>>(&self, handler: F) -> usize {
        let handler = handler.into();

        self.engine
            .add_pointer_handler(self.id, PointerEventType::In, handler)
    }
    pub fn remove_on_pointer_in(&self, handler_id: Option<usize>) {
        let handler_id = handler_id.unwrap();
        self.engine.remove_pointer_handler(self.id, handler_id);
    }
    pub fn add_on_pointer_out<F: Into<PointerHandlerFunction>>(&self, handler: F) -> usize {
        let handler = handler.into();

        self.engine
            .add_pointer_handler(self.id, PointerEventType::Out, handler)
    }
    pub fn remove_on_pointer_out(&self, handler_id: Option<usize>) {
        let handler_id = handler_id.unwrap();
        self.engine.remove_pointer_handler(self.id, handler_id);
    }
    pub fn add_on_pointer_press<F: Into<PointerHandlerFunction>>(&self, handler: F) -> usize {
        let handler = handler.into();

        self.engine
            .add_pointer_handler(self.id, PointerEventType::Down, handler)
    }
    pub fn remove_on_pointer_press(&self, handler_id: Option<usize>) {
        let handler_id = handler_id.unwrap();
        self.engine.remove_pointer_handler(self.id, handler_id);
    }
    pub fn add_on_pointer_release<F: Into<PointerHandlerFunction>>(&self, handler: F) -> usize {
        let handler = handler.into();

        self.engine
            .add_pointer_handler(self.id, PointerEventType::Up, handler)
    }
    pub fn remove_on_pointer_release(&self, handler_id: Option<usize>) {
        let handler_id = handler_id.unwrap();
        self.engine.remove_pointer_handler(self.id, handler_id);
    }
    pub fn remove_all_pointer_handlers(&self) {
        self.engine.remove_all_pointer_handlers(self.id);
    }

    pub fn render_position(&self) -> Point {
        self.engine.scene.with_arena(|arena| {
            let node = arena.get(self.id.into()).unwrap();
            let node = node.get();
            let render_layer = &node.render_layer;
            let rl = render_layer;
            Point {
                x: rl.global_transformed_bounds.x(),
                y: rl.global_transformed_bounds.y(),
            }
        })
    }
    pub fn render_size(&self) -> Point {
        self.engine.scene.with_arena(|arena| {
            let node = arena.get(self.id.into()).unwrap();
            let node = node.get();
            let render_layer = &node.render_layer;
            let rl = render_layer;
            Point {
                x: rl.global_transformed_bounds.width(),
                y: rl.global_transformed_bounds.height(),
            }
        })
    }
    pub fn render_bounds_transformed(&self) -> skia_safe::Rect {
        self.engine.scene.with_arena(|arena| {
            let node = arena.get(self.id.into()).unwrap();
            let node = node.get();
            let render_layer = &node.render_layer;
            let rl = render_layer;
            rl.global_transformed_bounds
        })
    }
    pub fn render_bounds_with_children_transformed(&self) -> skia_safe::Rect {
        self.engine.scene.with_arena(|arena| {
            let node = arena.get(self.id.into()).unwrap();
            let node = node.get();
            let render_layer = &node.render_layer;
            let rl = render_layer;
            rl.global_transformed_bounds_with_children
        })
    }
    pub fn render_bounds_with_children(&self) -> skia_safe::Rect {
        self.engine.scene.with_arena(|arena| {
            let node = arena.get(self.id.into()).unwrap();
            let node = node.get();
            let render_layer = &node.render_layer;
            let rl = render_layer;
            rl.bounds_with_children
        })
    }
    pub fn cointains_point(&self, point: impl Into<skia_safe::Point>) -> bool {
        let point = point.into();
        self.render_bounds_transformed().contains(point)
    }
    pub fn children_nodes(&self) -> Vec<NodeRef> {
        let node_id: TreeStorageId = self.id.into();
        return {
            self.engine
                .scene
                .with_arena(|arena| node_id.children(arena).map(NodeRef).collect())
        };
    }
    pub fn children(&self) -> Vec<Layer> {
        let node_id: TreeStorageId = self.id.into();
        return {
            self.engine.scene.with_arena(|arena| {
                node_id
                    .children(arena)
                    .filter_map(|cid| self.engine.get_layer(&NodeRef(cid)))
                    .collect()
            })
        };
    }
    pub fn with_state<F, T>(&self, f: F) -> T
    where
        F: FnOnce(&LayerDataProps) -> T,
    {
        let data = self.state.read().unwrap();
        f(&data)
    }
    pub fn with_mut_state<F, T>(&self, f: F) -> T
    where
        F: FnOnce(&mut LayerDataProps) -> T,
    {
        let mut data = self.state.write().unwrap();
        f(&mut data)
    }

    pub fn set_image_filter(&self, filter: impl Into<Option<ImageFilter>>) {
        let filter = filter.into();
        let mut model_filter = self.model.image_filter.write().unwrap();
        *model_filter = filter;
    }
    pub fn set_color_filter(&self, filter: impl Into<Option<ColorFilter>>) {
        let filter = filter.into();

        let change = Arc::new(NoopChange::new(self.id.into()));
        self.engine.schedule_change(self.id, change, None);
        let mut model_filter = self.model.color_filter.write().unwrap();
        *model_filter = filter;
    }
    pub fn set_filter_bounds(&self, bounds: impl Into<Option<skia::Rect>>) {
        let mut model_filter_bounds = self.model.filter_bounds.write().unwrap();
        let bounds = bounds.into();
        *model_filter_bounds = bounds;
    }
    pub fn remove(&self) {
        self.engine.mark_for_delete(self.id);
    }
    pub fn set_effect(&self, effect: impl Effect + 'static) {
        let effect = Arc::new(effect);
        effect.init(self);
        let effect_ref = effect.clone();
        let value_id = self.image_filter_progress_value_id();
        self.engine.on_update_value(
            value_id,
            move |l: &Layer, _p| {
                effect_ref.update(l, l.model.image_filter_progress.value());
            },
            false,
        );
        let effect_ref = effect.clone();
        self.engine.on_start_value(
            value_id,
            move |l: &Layer, _| {
                effect_ref.start(l);
            },
            false,
        );
        *self.effect.write().unwrap() = Some(effect.clone());
    }
    pub fn remove_effect(&self) {
        let mut effect = self.effect.write().unwrap();
        if let Some(effect) = &*effect {
            effect.finish(self);
=======
    pub fn add_on_pointer_move<F: Into<PointerHandlerFunction>>(
        &self,
        handler: F,
    ) -> Option<usize> {
        let handler = handler.into();
        let id = self.id();
        if let Some(id) = id {
            let handler_id = self
                .engine
                .add_pointer_handler(id, PointerEventType::Move, handler);
            return Some(handler_id);
        }
        None
    }
    pub fn remove_on_pointer_move(&self, handler_id: Option<usize>) {
        if let Some(id) = self.id() {
            let handler_id = handler_id.unwrap();
            self.engine.remove_pointer_handler(id, handler_id);
        }
    }
    pub fn add_on_pointer_in<F: Into<PointerHandlerFunction>>(&self, handler: F) -> Option<usize> {
        let handler = handler.into();
        let id = self.id();
        if let Some(id) = id {
            let handler_id = self
                .engine
                .add_pointer_handler(id, PointerEventType::In, handler);
            return Some(handler_id);
        }
        None
    }
    pub fn remove_on_pointer_in(&self, handler_id: Option<usize>) {
        if let Some(id) = self.id() {
            let handler_id = handler_id.unwrap();
            self.engine.remove_pointer_handler(id, handler_id);
        }
    }
    pub fn add_on_pointer_out<F: Into<PointerHandlerFunction>>(&self, handler: F) -> Option<usize> {
        let handler = handler.into();
        let id = self.id();
        if let Some(id) = id {
            let handler_id = self
                .engine
                .add_pointer_handler(id, PointerEventType::Out, handler);
            return Some(handler_id);
        }
        None
    }
    pub fn remove_on_pointer_out(&self, handler_id: Option<usize>) {
        if let Some(id) = self.id() {
            let handler_id = handler_id.unwrap();
            self.engine.remove_pointer_handler(id, handler_id);
        }
    }
    pub fn add_on_pointer_press<F: Into<PointerHandlerFunction>>(
        &self,
        handler: F,
    ) -> Option<usize> {
        let handler = handler.into();
        let id = self.id();
        if let Some(id) = id {
            let handler_id = self
                .engine
                .add_pointer_handler(id, PointerEventType::Down, handler);
            return Some(handler_id);
        }
        None
    }
    pub fn remove_on_pointer_press(&self, handler_id: Option<usize>) {
        if let Some(id) = self.id() {
            let handler_id = handler_id.unwrap();
            self.engine.remove_pointer_handler(id, handler_id);
        }
    }
    pub fn add_on_pointer_release<F: Into<PointerHandlerFunction>>(
        &self,
        handler: F,
    ) -> Option<usize> {
        let handler = handler.into();
        let id = self.id();
        if let Some(id) = id {
            let handler_id = self
                .engine
                .add_pointer_handler(id, PointerEventType::Up, handler);
            return Some(handler_id);
        }
        None
    }
    pub fn remove_on_pointer_release(&self, handler_id: Option<usize>) {
        if let Some(id) = self.id() {
            let handler_id = handler_id.unwrap();
            self.engine.remove_pointer_handler(id, handler_id);
        }
    }
    pub fn remove_all_pointer_handlers(&self) {
        if let Some(id) = self.id() {
            self.engine.remove_all_pointer_handlers(id);
        }
    }

    pub fn render_position(&self) -> Point {
        let id = self.id();
        if let Some(id) = id {
            if let Some(node) = self.engine.scene.get_node_sync(id) {
                let render_layer = node.get().render_layer.clone();
                let rl = render_layer.read().unwrap();

                return Point {
                    x: rl.global_transformed_bounds.x(),
                    y: rl.global_transformed_bounds.y(),
                };
            }
        }
        Point { x: 0.0, y: 0.0 }
    }
    pub fn render_size(&self) -> Point {
        let id = self.id();
        if let Some(id) = id {
            if let Some(node) = self.engine.scene.get_node_sync(id) {
                let render_layer = node.get().render_layer.clone();
                let rl = render_layer.read().unwrap();

                return Point {
                    x: rl.global_transformed_bounds.width(),
                    y: rl.global_transformed_bounds.height(),
                };
            }
>>>>>>> d066d265
        }

        *effect = None;
    }
    pub fn on_change_size<F: Into<TransactionCallback>>(&self, f: F, once: bool) {
        let size_id = self.model.size.id;
        self.engine.on_update_value(size_id, f, once);
    }
    pub fn set_image_cached(&self, image_cached: bool) {
        self.model
            .image_cached
            .store(image_cached, std::sync::atomic::Ordering::Relaxed);
    }
    pub fn image_cached(&self) -> bool {
        self.model
            .image_cached
            .load(std::sync::atomic::Ordering::Relaxed)
    }
    pub fn set_picture_cached(&self, picture_cache: bool) {
        self.model
            .picture_cached
            .store(picture_cache, std::sync::atomic::Ordering::Relaxed);
    }
    pub fn picture_cached(&self) -> bool {
        self.model
            .picture_cached
            .load(std::sync::atomic::Ordering::Relaxed)
    }
    pub fn render_bounds_transformed(&self) -> skia_safe::Rect {
        let id = self.id();
        if let Some(id) = id {
            if let Some(node) = self.engine.scene.get_node_sync(id) {
                let render_layer = node.get().render_layer.clone();
                let rl = render_layer.read().unwrap();
                return rl.global_transformed_bounds;
            }
        }
        skia_safe::Rect::default()
    }
    pub fn render_bounds_with_children_transformed(&self) -> skia_safe::Rect {
        let id = self.id();
        if let Some(id) = id {
            if let Some(node) = self.engine.scene.get_node_sync(id) {
                let render_layer = node.get().render_layer.clone();
                let rl = render_layer.read().unwrap();

                return rl.global_transformed_bounds_with_children;
            }
        }
        skia_safe::Rect::default()
    }
    pub fn render_bounds_with_children(&self) -> skia_safe::Rect {
        let id = self.id();
        if let Some(id) = id {
            if let Some(node) = self.engine.scene.get_node_sync(id) {
                let render_layer = node.get().render_layer.clone();
                let rl = render_layer.read().unwrap();

                return rl.bounds_with_children;
            }
        }
        skia_safe::Rect::default()
    }
    pub fn cointains_point(&self, point: impl Into<skia_safe::Point>) -> bool {
        let point = point.into();
        self.render_bounds_transformed().contains(point)
    }
    pub fn children_nodes(&self) -> Vec<NodeRef> {
        if let Some(node_ref) = self.id() {
            let node_id: TreeStorageId = node_ref.into();
            return {
                self.engine
                    .scene
                    .with_arena(|arena| node_id.children(arena).map(NodeRef).collect())
            };
        }
        vec![]
    }
    pub fn children(&self) -> Vec<Layer> {
        if let Some(node_ref) = self.id() {
            let node_id: TreeStorageId = node_ref.into();
            return {
                self.engine.scene.with_arena(|arena| {
                    node_id
                        .children(arena)
                        .map(|cid| {
                            let c = arena.get(cid).unwrap();
                            c.get().layer.clone()
                        })
                        .collect()
                })
            };
        }
        vec![]
    }
    pub fn with_state<F, T>(&self, f: F) -> T
    where
        F: FnOnce(&LayerDataProps) -> T,
    {
        let data = self.state.read().unwrap();
        f(&data)
    }
    pub fn with_mut_state<F, T>(&self, f: F) -> T
    where
        F: FnOnce(&mut LayerDataProps) -> T,
    {
        let mut data = self.state.write().unwrap();
        f(&mut data)
    }

    pub fn set_image_filter(&self, filter: impl Into<Option<ImageFilter>>) {
        let filter = filter.into();
        let mut model_filter = self.model.image_filter.write().unwrap();
        *model_filter = filter;
    }
    pub fn set_color_filter(&self, filter: impl Into<Option<ColorFilter>>) {
        let filter = filter.into();

        let id = self.id().unwrap();
        let change = Arc::new(NoopChange::new(id.0.into()));
        self.engine.schedule_change(id, change, None);
        let mut model_filter = self.model.color_filter.write().unwrap();
        *model_filter = filter;
    }
    pub fn set_filter_bounds(&self, bounds: impl Into<Option<skia::Rect>>) {
        let mut model_filter_bounds = self.model.filter_bounds.write().unwrap();
        let bounds = bounds.into();
        *model_filter_bounds = bounds;
    }
    pub fn remove(&self) {
        if let Some(id) = self.id() {
            self.engine.mark_for_delete(id);
        }
    }

    pub fn set_effect(&self, effect: impl Effect + 'static) {
        let effect = Arc::new(effect);
        effect.init(self);
        let effect_ref = effect.clone();
        let value_id = self.image_filter_progress_value_id();
        self.engine.on_update_value(
            value_id,
            move |l: &Layer, _p| {
                effect_ref.update(l, l.model.image_filter_progress.value());
            },
            false,
        );
        let effect_ref = effect.clone();
        self.engine.on_start_value(
            value_id,
            move |l: &Layer, _| {
                effect_ref.start(l);
            },
            false,
        );
        *self.effect.write().unwrap() = Some(effect.clone());
    }
    pub fn remove_effect(&self) {
        let mut effect = self.effect.write().unwrap();
        if let Some(effect) = &*effect {
            effect.finish(self);
        }

        *effect = None;
    }
    pub fn on_change_size<F: Into<TransactionCallback>>(&self, f: F, once: bool) {
        let size_id = self.model.size.id;
        self.engine.on_update_value(size_id, f, once);
    }
}

impl fmt::Debug for Layer {
    fn fmt(&self, f: &mut fmt::Formatter<'_>) -> fmt::Result {
        f.debug_struct("Layer")
            .field("id", &self.id)
            // .field("model", &self.model)
            .finish()
    }
}

impl PartialEq for Layer {
    fn eq(&self, other: &Self) -> bool {
        self.id == other.id
    }
}

impl Eq for Layer {}

impl Hash for Layer {
    fn hash<H: Hasher>(&self, state: &mut H) {
        self.id.hash(state);
    }
}

impl From<Layer> for NodeRef {
    fn from(val: Layer) -> Self {
        val.id
    }
}

impl From<&Layer> for NodeRef {
    fn from(val: &Layer) -> Self {
        val.id
    }
}

impl<'a> From<&'a Layer> for &'a NodeRef {
    fn from(val: &'a Layer) -> Self {
        &val.id
    }
}
impl Eq for Layer {}
impl Hash for Layer {
    fn hash<H: Hasher>(&self, state: &mut H) {
        self.id().hash(state);
    }
}
impl From<Layer> for Option<NodeRef> {
    fn from(val: Layer) -> Self {
        val.id()
    }
}<|MERGE_RESOLUTION|>--- conflicted
+++ resolved
@@ -1,10 +1,6 @@
 pub(crate) mod model;
 pub(crate) mod render_layer;
 pub(crate) mod state;
-<<<<<<< HEAD
-=======
-
->>>>>>> d066d265
 pub(crate) use self::model::ModelLayer;
 
 use model::ContentDrawFunctionInternal;
@@ -13,58 +9,29 @@
 use std::{fmt, sync::Arc};
 use std::{
     hash::{Hash, Hasher},
-<<<<<<< HEAD
     sync::RwLock,
 };
 use taffy::style::Display;
 use taffy::style::Style;
 
 use self::model::{ContentDrawFunction, PointerHandlerFunction};
-=======
-    sync::{atomic::AtomicBool, RwLock},
-};
-use taffy::style::Style;
-use taffy::{prelude::NodeId, style::Display};
-
-use crate::engine::{animation::*, storage::TreeStorageId, AnimatedNodeChange};
-use crate::engine::{command::*, PointerEventType};
-use crate::engine::{node::RenderableFlags, TransactionCallback};
-use crate::engine::{Engine, NodeRef, TransactionRef};
->>>>>>> d066d265
 
 use crate::engine::{animation::*, storage::TreeStorageId, AnimatedNodeChange};
 use crate::engine::{command::*, PointerEventType};
 use crate::engine::{node::RenderableFlags, TransactionCallback};
 use crate::engine::{Engine, NodeRef, TransactionRef};
 use crate::types::*;
-<<<<<<< HEAD
-
-=======
->>>>>>> d066d265
 #[allow(private_interfaces)]
 #[repr(C)]
 #[derive(Clone)]
 pub struct Layer {
     pub engine: Arc<Engine>,
-<<<<<<< HEAD
     pub id: NodeRef,
     pub layout_id: taffy::tree::NodeId,
 
     pub(crate) model: Arc<ModelLayer>,
     pub(crate) effect: Arc<RwLock<Option<Arc<dyn Effect>>>>,
     pub(crate) state: Arc<RwLock<LayerDataProps>>,
-=======
-    pub(crate) id: Arc<RwLock<Option<NodeRef>>>,
-    pub(crate) key: Arc<RwLock<String>>,
-    pub(crate) hidden: Arc<AtomicBool>,
-    pub(crate) pointer_events: Arc<AtomicBool>,
-    pub(crate) layout_node_id: NodeId,
-    pub(crate) model: Arc<ModelLayer>,
-    pub(crate) image_cache: Arc<AtomicBool>,
-    pub(crate) picture_cache: Arc<AtomicBool>,
-    pub(crate) state: Arc<RwLock<LayerDataProps>>,
-    pub(crate) effect: Arc<RwLock<Option<Arc<dyn Effect>>>>,
->>>>>>> d066d265
 }
 
 pub trait Effect: Send + Sync {
@@ -73,22 +40,6 @@
     fn update(&self, layer: &Layer, time: f32);
     fn finish(&self, layer: &Layer);
 }
-<<<<<<< HEAD
-=======
-impl Layer {
-    pub(crate) fn with_engine(engine: Arc<Engine>) -> Self {
-        let id = Arc::new(RwLock::new(None));
-        let key = Arc::new(RwLock::new(String::new()));
-        let model = Arc::new(ModelLayer::default());
-
-        let mut lt = engine.layout_tree.write().unwrap();
-
-        let layout = lt
-            .new_leaf(Style {
-                ..Default::default()
-            })
-            .unwrap();
->>>>>>> d066d265
 
 impl Layer {
     pub(crate) fn with_engine(
@@ -98,19 +49,9 @@
     ) -> Self {
         Self {
             id,
-<<<<<<< HEAD
             layout_id,
             engine: engine.clone(),
             model: Arc::new(ModelLayer::default()),
-=======
-            key,
-            model,
-            layout_node_id: layout,
-            hidden: Arc::new(AtomicBool::new(false)),
-            pointer_events: Arc::new(AtomicBool::new(true)),
-            image_cache: Arc::new(AtomicBool::new(false)),
-            picture_cache: Arc::new(AtomicBool::new(true)),
->>>>>>> d066d265
             state: Arc::new(RwLock::new(LayerDataProps::new())),
             effect: Arc::new(RwLock::new(None)),
         }
@@ -120,10 +61,6 @@
     }
     pub fn set_key(&self, key: impl Into<String>) {
         let key = key.into();
-<<<<<<< HEAD
-=======
-        *self.key.write().unwrap() = key.clone();
->>>>>>> d066d265
         *self.model.key.write().unwrap() = key;
     }
     pub fn key(&self) -> String {
@@ -139,16 +76,11 @@
             display = self.model.display.value();
         }
 
-<<<<<<< HEAD
         let mut style = self.engine.get_node_layout_style(self.layout_id);
-=======
-        let mut style = self.engine.get_node_layout_style(self.layout_node_id);
->>>>>>> d066d265
         style.display = display;
 
         // self.engine.set_node_layout_style(self.layout_node_id, style);
 
-<<<<<<< HEAD
         self.engine.scene.with_arena_mut(|arena| {
             let id = self.id.into();
             let node = arena.get_mut(id);
@@ -167,27 +99,6 @@
                 }
             }
         });
-=======
-        if let Some(id) = self.id() {
-            self.engine.scene.with_arena(|arena| {
-                let node = arena.get(id.0);
-                if let Some(node) = node {
-                    let node = node.get();
-                    node.insert_flags(RenderableFlags::NEEDS_LAYOUT | RenderableFlags::NEEDS_PAINT);
-                }
-                let mut iter = id.ancestors(arena);
-                iter.next(); // skip self
-                if let Some(parent_id) = iter.next() {
-                    if let Some(parent) = arena.get(parent_id) {
-                        let parent = parent.get();
-                        parent.insert_flags(
-                            RenderableFlags::NEEDS_LAYOUT | RenderableFlags::NEEDS_PAINT,
-                        );
-                    }
-                }
-            });
-        }
->>>>>>> d066d265
     }
     pub fn hidden(&self) -> bool {
         self.engine.scene.with_arena(|a| {
@@ -206,17 +117,6 @@
             .pointer_events
             .load(std::sync::atomic::Ordering::Relaxed)
     }
-<<<<<<< HEAD
-=======
-    pub fn set_pointer_events(&self, pointer_events: bool) {
-        self.pointer_events
-            .store(pointer_events, std::sync::atomic::Ordering::Relaxed);
-    }
-    pub fn pointer_events(&self) -> bool {
-        self.pointer_events
-            .load(std::sync::atomic::Ordering::Relaxed)
-    }
->>>>>>> d066d265
 
     change_model!(position, Point, RenderableFlags::NEEDS_LAYOUT);
     change_model!(scale, Point, RenderableFlags::NEEDS_LAYOUT);
@@ -231,7 +131,6 @@
         RenderableFlags::NEEDS_LAYOUT
     );
 
-<<<<<<< HEAD
     change_model!(border_color, PaintColor, RenderableFlags::NEEDS_LAYOUT);
     change_model!(border_width, f32, RenderableFlags::NEEDS_LAYOUT);
     change_model!(shadow_offset, Point, RenderableFlags::NEEDS_LAYOUT);
@@ -241,17 +140,6 @@
     change_model!(image_filter_progress, f32, RenderableFlags::NEEDS_LAYOUT);
     change_model!(clip_content, bool, RenderableFlags::NEEDS_LAYOUT);
     change_model!(clip_children, bool, RenderableFlags::NEEDS_LAYOUT);
-=======
-    change_model!(border_color, PaintColor, RenderableFlags::NEEDS_PAINT);
-    change_model!(border_width, f32, RenderableFlags::NEEDS_PAINT);
-    change_model!(shadow_offset, Point, RenderableFlags::NEEDS_PAINT);
-    change_model!(shadow_radius, f32, RenderableFlags::NEEDS_PAINT);
-    change_model!(shadow_spread, f32, RenderableFlags::NEEDS_PAINT);
-    change_model!(shadow_color, Color, RenderableFlags::NEEDS_PAINT);
-    change_model!(image_filter_progress, f32, RenderableFlags::NEEDS_PAINT);
-    change_model!(clip_content, bool, RenderableFlags::NEEDS_PAINT);
-    change_model!(clip_children, bool, RenderableFlags::NEEDS_PAINT);
->>>>>>> d066d265
 
     pub fn change_size(&self, value: Size) -> AnimatedNodeChange {
         let flags = RenderableFlags::NEEDS_LAYOUT;
@@ -259,19 +147,11 @@
             value_change: self.model.size.to(value, None),
             flag: flags,
         });
-<<<<<<< HEAD
 
         AnimatedNodeChange {
             node_id: self.id,
             animation_id: None,
             change,
-=======
-        let node_id = self.id().unwrap();
-        AnimatedNodeChange {
-            animation_id: None,
-            change,
-            node_id,
->>>>>>> d066d265
         }
     }
     pub fn set_size(
@@ -288,7 +168,6 @@
             value_change: self.model.size.to(value, transition),
             flag: flags,
         });
-<<<<<<< HEAD
 
         let animation = transition.map(|t| {
             // if there is a transition
@@ -329,30 +208,6 @@
         });
 
         self.engine.schedule_change(self.id, change, animation)
-=======
-        let id: Option<NodeRef> = *self.id.read().unwrap();
-        let mut tr = TransactionRef {
-            id: 0,
-            value_id: 0,
-            engine_id: self.engine.id,
-        };
-        if let Some(id) = id {
-            let animation = transition.map(|t| {
-                self.engine.add_animation(
-                    Animation {
-                        timing: t.timing,
-                        start: t.delay + self.engine.now(),
-                    },
-                    true,
-                )
-            });
-
-            tr = self.engine.schedule_change(id, change, animation);
-        } else {
-            self.model.size.set(value);
-        }
-        tr
->>>>>>> d066d265
     }
     pub fn size(&self) -> Size {
         self.model.size.value()
@@ -373,75 +228,33 @@
         let mut model_content = self.model.draw_content.write().unwrap();
         let draw: ContentDrawFunction = content_handler.into();
         *model_content = Some(draw.into());
-<<<<<<< HEAD
 
         self.engine
             .set_node_flags(self.id, RenderableFlags::NEEDS_LAYOUT);
     }
     #[allow(unused)]
-=======
-        if let Some(id) = self.id() {
-            let mut node = self.engine.scene.get_node_sync(id).unwrap();
-            let node = node.get_mut();
-            node.insert_flags(RenderableFlags::NEEDS_PAINT);
-        }
-    }
->>>>>>> d066d265
     pub(crate) fn set_draw_content_internal<F: Into<ContentDrawFunctionInternal>>(
         &self,
         content_handler: F,
     ) {
         let mut model_content = self.model.draw_content.write().unwrap();
         *model_content = Some(content_handler.into());
-<<<<<<< HEAD
 
         self.engine
             .set_node_flags(self.id, RenderableFlags::NEEDS_LAYOUT);
-=======
-        if let Some(id) = self.id() {
-            let mut node = self.engine.scene.get_node_sync(id).unwrap();
-            let node = node.get_mut();
-            node.insert_flags(RenderableFlags::NEEDS_PAINT);
-        }
->>>>>>> d066d265
     }
     pub fn remove_draw_content(&self) {
         let mut model_content = self.model.draw_content.write().unwrap();
         *model_content = None;
-<<<<<<< HEAD
         self.engine
             .set_node_flags(self.id, RenderableFlags::NEEDS_LAYOUT);
-=======
-        if let Some(id) = self.id() {
-            let mut node = self.engine.scene.get_node_sync(id).unwrap();
-            let node = node.get_mut();
-            node.insert_flags(RenderableFlags::NEEDS_PAINT);
-        }
->>>>>>> d066d265
     }
     pub fn add_sublayer<'a>(&self, layer: impl Into<&'a NodeRef>) {
         self.engine.append_layer(layer, self.id)
     }
-<<<<<<< HEAD
 
     pub fn prepend_sublayer(&self, layer: Layer) {
         self.engine.prepend_layer(layer, self.id)
-=======
-    pub fn set_content_cache(&self, value: bool) {
-        self.picture_cache
-            .store(value, std::sync::atomic::Ordering::Relaxed);
-    }
-    pub fn is_picture_cache(&self) -> bool {
-        self.picture_cache
-            .load(std::sync::atomic::Ordering::Relaxed)
-    }
-    pub fn add_sublayer(&self, layer: Layer) -> NodeRef {
-        self.engine.append_layer(layer, self.id())
-    }
-
-    pub fn prepend_sublayer(&self, layer: Layer) -> NodeRef {
-        self.engine.prepend_layer(layer, self.id())
->>>>>>> d066d265
     }
 
     pub fn set_blend_mode(&self, blend_mode: BlendMode) {
@@ -453,7 +266,6 @@
         self.model.display.set(display);
     }
 
-<<<<<<< HEAD
     pub fn add_on_pointer_move<F: Into<PointerHandlerFunction>>(&self, handler: F) -> usize {
         let handler = handler.into();
 
@@ -643,135 +455,6 @@
         let mut effect = self.effect.write().unwrap();
         if let Some(effect) = &*effect {
             effect.finish(self);
-=======
-    pub fn add_on_pointer_move<F: Into<PointerHandlerFunction>>(
-        &self,
-        handler: F,
-    ) -> Option<usize> {
-        let handler = handler.into();
-        let id = self.id();
-        if let Some(id) = id {
-            let handler_id = self
-                .engine
-                .add_pointer_handler(id, PointerEventType::Move, handler);
-            return Some(handler_id);
-        }
-        None
-    }
-    pub fn remove_on_pointer_move(&self, handler_id: Option<usize>) {
-        if let Some(id) = self.id() {
-            let handler_id = handler_id.unwrap();
-            self.engine.remove_pointer_handler(id, handler_id);
-        }
-    }
-    pub fn add_on_pointer_in<F: Into<PointerHandlerFunction>>(&self, handler: F) -> Option<usize> {
-        let handler = handler.into();
-        let id = self.id();
-        if let Some(id) = id {
-            let handler_id = self
-                .engine
-                .add_pointer_handler(id, PointerEventType::In, handler);
-            return Some(handler_id);
-        }
-        None
-    }
-    pub fn remove_on_pointer_in(&self, handler_id: Option<usize>) {
-        if let Some(id) = self.id() {
-            let handler_id = handler_id.unwrap();
-            self.engine.remove_pointer_handler(id, handler_id);
-        }
-    }
-    pub fn add_on_pointer_out<F: Into<PointerHandlerFunction>>(&self, handler: F) -> Option<usize> {
-        let handler = handler.into();
-        let id = self.id();
-        if let Some(id) = id {
-            let handler_id = self
-                .engine
-                .add_pointer_handler(id, PointerEventType::Out, handler);
-            return Some(handler_id);
-        }
-        None
-    }
-    pub fn remove_on_pointer_out(&self, handler_id: Option<usize>) {
-        if let Some(id) = self.id() {
-            let handler_id = handler_id.unwrap();
-            self.engine.remove_pointer_handler(id, handler_id);
-        }
-    }
-    pub fn add_on_pointer_press<F: Into<PointerHandlerFunction>>(
-        &self,
-        handler: F,
-    ) -> Option<usize> {
-        let handler = handler.into();
-        let id = self.id();
-        if let Some(id) = id {
-            let handler_id = self
-                .engine
-                .add_pointer_handler(id, PointerEventType::Down, handler);
-            return Some(handler_id);
-        }
-        None
-    }
-    pub fn remove_on_pointer_press(&self, handler_id: Option<usize>) {
-        if let Some(id) = self.id() {
-            let handler_id = handler_id.unwrap();
-            self.engine.remove_pointer_handler(id, handler_id);
-        }
-    }
-    pub fn add_on_pointer_release<F: Into<PointerHandlerFunction>>(
-        &self,
-        handler: F,
-    ) -> Option<usize> {
-        let handler = handler.into();
-        let id = self.id();
-        if let Some(id) = id {
-            let handler_id = self
-                .engine
-                .add_pointer_handler(id, PointerEventType::Up, handler);
-            return Some(handler_id);
-        }
-        None
-    }
-    pub fn remove_on_pointer_release(&self, handler_id: Option<usize>) {
-        if let Some(id) = self.id() {
-            let handler_id = handler_id.unwrap();
-            self.engine.remove_pointer_handler(id, handler_id);
-        }
-    }
-    pub fn remove_all_pointer_handlers(&self) {
-        if let Some(id) = self.id() {
-            self.engine.remove_all_pointer_handlers(id);
-        }
-    }
-
-    pub fn render_position(&self) -> Point {
-        let id = self.id();
-        if let Some(id) = id {
-            if let Some(node) = self.engine.scene.get_node_sync(id) {
-                let render_layer = node.get().render_layer.clone();
-                let rl = render_layer.read().unwrap();
-
-                return Point {
-                    x: rl.global_transformed_bounds.x(),
-                    y: rl.global_transformed_bounds.y(),
-                };
-            }
-        }
-        Point { x: 0.0, y: 0.0 }
-    }
-    pub fn render_size(&self) -> Point {
-        let id = self.id();
-        if let Some(id) = id {
-            if let Some(node) = self.engine.scene.get_node_sync(id) {
-                let render_layer = node.get().render_layer.clone();
-                let rl = render_layer.read().unwrap();
-
-                return Point {
-                    x: rl.global_transformed_bounds.width(),
-                    y: rl.global_transformed_bounds.height(),
-                };
-            }
->>>>>>> d066d265
         }
 
         *effect = None;
@@ -799,147 +482,6 @@
         self.model
             .picture_cached
             .load(std::sync::atomic::Ordering::Relaxed)
-    }
-    pub fn render_bounds_transformed(&self) -> skia_safe::Rect {
-        let id = self.id();
-        if let Some(id) = id {
-            if let Some(node) = self.engine.scene.get_node_sync(id) {
-                let render_layer = node.get().render_layer.clone();
-                let rl = render_layer.read().unwrap();
-                return rl.global_transformed_bounds;
-            }
-        }
-        skia_safe::Rect::default()
-    }
-    pub fn render_bounds_with_children_transformed(&self) -> skia_safe::Rect {
-        let id = self.id();
-        if let Some(id) = id {
-            if let Some(node) = self.engine.scene.get_node_sync(id) {
-                let render_layer = node.get().render_layer.clone();
-                let rl = render_layer.read().unwrap();
-
-                return rl.global_transformed_bounds_with_children;
-            }
-        }
-        skia_safe::Rect::default()
-    }
-    pub fn render_bounds_with_children(&self) -> skia_safe::Rect {
-        let id = self.id();
-        if let Some(id) = id {
-            if let Some(node) = self.engine.scene.get_node_sync(id) {
-                let render_layer = node.get().render_layer.clone();
-                let rl = render_layer.read().unwrap();
-
-                return rl.bounds_with_children;
-            }
-        }
-        skia_safe::Rect::default()
-    }
-    pub fn cointains_point(&self, point: impl Into<skia_safe::Point>) -> bool {
-        let point = point.into();
-        self.render_bounds_transformed().contains(point)
-    }
-    pub fn children_nodes(&self) -> Vec<NodeRef> {
-        if let Some(node_ref) = self.id() {
-            let node_id: TreeStorageId = node_ref.into();
-            return {
-                self.engine
-                    .scene
-                    .with_arena(|arena| node_id.children(arena).map(NodeRef).collect())
-            };
-        }
-        vec![]
-    }
-    pub fn children(&self) -> Vec<Layer> {
-        if let Some(node_ref) = self.id() {
-            let node_id: TreeStorageId = node_ref.into();
-            return {
-                self.engine.scene.with_arena(|arena| {
-                    node_id
-                        .children(arena)
-                        .map(|cid| {
-                            let c = arena.get(cid).unwrap();
-                            c.get().layer.clone()
-                        })
-                        .collect()
-                })
-            };
-        }
-        vec![]
-    }
-    pub fn with_state<F, T>(&self, f: F) -> T
-    where
-        F: FnOnce(&LayerDataProps) -> T,
-    {
-        let data = self.state.read().unwrap();
-        f(&data)
-    }
-    pub fn with_mut_state<F, T>(&self, f: F) -> T
-    where
-        F: FnOnce(&mut LayerDataProps) -> T,
-    {
-        let mut data = self.state.write().unwrap();
-        f(&mut data)
-    }
-
-    pub fn set_image_filter(&self, filter: impl Into<Option<ImageFilter>>) {
-        let filter = filter.into();
-        let mut model_filter = self.model.image_filter.write().unwrap();
-        *model_filter = filter;
-    }
-    pub fn set_color_filter(&self, filter: impl Into<Option<ColorFilter>>) {
-        let filter = filter.into();
-
-        let id = self.id().unwrap();
-        let change = Arc::new(NoopChange::new(id.0.into()));
-        self.engine.schedule_change(id, change, None);
-        let mut model_filter = self.model.color_filter.write().unwrap();
-        *model_filter = filter;
-    }
-    pub fn set_filter_bounds(&self, bounds: impl Into<Option<skia::Rect>>) {
-        let mut model_filter_bounds = self.model.filter_bounds.write().unwrap();
-        let bounds = bounds.into();
-        *model_filter_bounds = bounds;
-    }
-    pub fn remove(&self) {
-        if let Some(id) = self.id() {
-            self.engine.mark_for_delete(id);
-        }
-    }
-
-    pub fn set_effect(&self, effect: impl Effect + 'static) {
-        let effect = Arc::new(effect);
-        effect.init(self);
-        let effect_ref = effect.clone();
-        let value_id = self.image_filter_progress_value_id();
-        self.engine.on_update_value(
-            value_id,
-            move |l: &Layer, _p| {
-                effect_ref.update(l, l.model.image_filter_progress.value());
-            },
-            false,
-        );
-        let effect_ref = effect.clone();
-        self.engine.on_start_value(
-            value_id,
-            move |l: &Layer, _| {
-                effect_ref.start(l);
-            },
-            false,
-        );
-        *self.effect.write().unwrap() = Some(effect.clone());
-    }
-    pub fn remove_effect(&self) {
-        let mut effect = self.effect.write().unwrap();
-        if let Some(effect) = &*effect {
-            effect.finish(self);
-        }
-
-        *effect = None;
-    }
-    pub fn on_change_size<F: Into<TransactionCallback>>(&self, f: F, once: bool) {
-        let size_id = self.model.size.id;
-        self.engine.on_update_value(size_id, f, once);
     }
 }
 
@@ -983,14 +525,9 @@
         &val.id
     }
 }
-impl Eq for Layer {}
-impl Hash for Layer {
-    fn hash<H: Hasher>(&self, state: &mut H) {
-        self.id().hash(state);
-    }
-}
+
 impl From<Layer> for Option<NodeRef> {
     fn from(val: Layer) -> Self {
-        val.id()
+        Some(val.id)
     }
 }